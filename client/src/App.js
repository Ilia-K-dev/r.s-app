<<<<<<< HEAD
import React, { useEffect, useState } from 'react'; // Added useEffect and useState
import { RouterProvider } from 'react-router-dom';
import { AuthProvider } from './core/contexts/AuthContext';
import { ToastProvider } from './core/contexts/ToastContext';
import router from './routes';
import { ThemeProvider } from './contexts/ThemeContext'; // Import ThemeProvider
import { I18nextProvider } from 'react-i18next'; // Import I18nextProvider
import i18n from './locales'; // Import i18n configuration
import { env } from './core/config/environment'; // Import env
import { testApiConnection } from './shared/utils/apiConnectionTest'; // Import testApiConnection
import { useToast } from './shared/hooks/useToast'; // Import useToast
import DebugPanel from './components/debug/DebugPanel'; // Import DebugPanel
=======
import React from 'react'; // correct
import { RouterProvider } from 'react-router-dom'; // correct
import { router } from './routes'; // correct
import { AuthProvider } from './core/contexts/AuthContext'; // correct
import { ToastProvider } from './core/contexts/ToastContext'; // correct
import { initializeApp } from 'firebase/app'; // correct
import { firebaseConfig } from './core/config/firebase'; // correct
import '../../client/src/shared/styles/index.css';
>>>>>>> cb472feb

// Import Firebase to ensure it's initialized once, but don't re-initialize
import './core/config/firebase';
import '../src/shared/styles/index.css';

const App = () => { // Changed to a functional component to use hooks
  const { showToast } = useToast(); // Use useToast hook
  const [apiConnected, setApiConnected] = useState(true); // Add apiConnected state

  useEffect(() => {
    // Test API connection on app startup
    testApiConnection(
      (url) => {
        // Only show success in development
        if (process.env.NODE_ENV !== 'production') {
          showToast(`Connected to API: ${url}`, 'success');
        }
        setApiConnected(true);
      },
      (errorMsg) => {
        showToast(`API connection issue: ${errorMsg}`, 'warning');
        setApiConnected(false);
      }
    );
  }, [showToast]); // Added showToast to dependencies

  // Optional: Show a banner if API is not connected (in development only)
  const renderApiWarning = () => {
    if (!apiConnected && process.env.NODE_ENV !== 'production') {
      return (
        <div className="bg-yellow-100 border-l-4 border-yellow-500 text-yellow-700 p-4 mb-4">
          <p>API connection issues detected. Some features may not work.</p>
        </div>
      );
    }
    return null;
  };

  return (
<<<<<<< HEAD
    <ThemeProvider> {/* Wrap with ThemeProvider */}
      <I18nextProvider i18n={i18n}> {/* Wrap with I18nextProvider */}
        <AuthProvider>
          <ToastProvider>
            {!env.IS_PRODUCTION && ( // Conditional environment indicator
              <div className="fixed top-0 right-0 bg-yellow-500 text-black px-2 py-1 text-xs font-bold z-50">
                {process.env.NODE_ENV}
              </div>
            )}
            {renderApiWarning()} {/* Render API warning */}
            <RouterProvider router={router} />
          </ToastProvider>
        </AuthProvider>
      </I18nextProvider>
    </ThemeProvider>
=======
    <AuthProvider>
      <ToastProvider>
        <div className="relative min-h-screen">
          <RouterProvider router={router} />
          <div className="text-xs text-gray-500 absolute bottom-2 right-2">
            Version: 1.0.0 (Preview Test) - {new Date().toLocaleDateString()}
          </div>
        </div>
      </ToastProvider>
    </AuthProvider>
>>>>>>> cb472feb
  );
};

// Include debug panel in development mode
{process.env.NODE_ENV === 'development' && (
  <DebugPanel position="bottom-right" />
)}

export default App;<|MERGE_RESOLUTION|>--- conflicted
+++ resolved
@@ -1,30 +1,11 @@
-<<<<<<< HEAD
-import React, { useEffect, useState } from 'react'; // Added useEffect and useState
-import { RouterProvider } from 'react-router-dom';
-import { AuthProvider } from './core/contexts/AuthContext';
-import { ToastProvider } from './core/contexts/ToastContext';
-import router from './routes';
-import { ThemeProvider } from './contexts/ThemeContext'; // Import ThemeProvider
-import { I18nextProvider } from 'react-i18next'; // Import I18nextProvider
-import i18n from './locales'; // Import i18n configuration
-import { env } from './core/config/environment'; // Import env
-import { testApiConnection } from './shared/utils/apiConnectionTest'; // Import testApiConnection
-import { useToast } from './shared/hooks/useToast'; // Import useToast
-import DebugPanel from './components/debug/DebugPanel'; // Import DebugPanel
-=======
-import React from 'react'; // correct
-import { RouterProvider } from 'react-router-dom'; // correct
-import { router } from './routes'; // correct
-import { AuthProvider } from './core/contexts/AuthContext'; // correct
-import { ToastProvider } from './core/contexts/ToastContext'; // correct
-import { initializeApp } from 'firebase/app'; // correct
-import { firebaseConfig } from './core/config/firebase'; // correct
+import React from 'react';//correct
+import { RouterProvider } from 'react-router-dom';//correct
+import { router } from './routes';//correct
+import { AuthProvider } from './core/contexts/AuthContext';//correct
+import { ToastProvider } from './core/contexts/ToastContext';//correct
+import { initializeApp } from 'firebase/app';//correct
+import { firebaseConfig } from './core/config/firebase';//correct
 import '../../client/src/shared/styles/index.css';
->>>>>>> cb472feb
-
-// Import Firebase to ensure it's initialized once, but don't re-initialize
-import './core/config/firebase';
-import '../src/shared/styles/index.css';
 
 const App = () => { // Changed to a functional component to use hooks
   const { showToast } = useToast(); // Use useToast hook
@@ -60,34 +41,11 @@
   };
 
   return (
-<<<<<<< HEAD
-    <ThemeProvider> {/* Wrap with ThemeProvider */}
-      <I18nextProvider i18n={i18n}> {/* Wrap with I18nextProvider */}
-        <AuthProvider>
-          <ToastProvider>
-            {!env.IS_PRODUCTION && ( // Conditional environment indicator
-              <div className="fixed top-0 right-0 bg-yellow-500 text-black px-2 py-1 text-xs font-bold z-50">
-                {process.env.NODE_ENV}
-              </div>
-            )}
-            {renderApiWarning()} {/* Render API warning */}
-            <RouterProvider router={router} />
-          </ToastProvider>
-        </AuthProvider>
-      </I18nextProvider>
-    </ThemeProvider>
-=======
     <AuthProvider>
       <ToastProvider>
-        <div className="relative min-h-screen">
-          <RouterProvider router={router} />
-          <div className="text-xs text-gray-500 absolute bottom-2 right-2">
-            Version: 1.0.0 (Preview Test) - {new Date().toLocaleDateString()}
-          </div>
-        </div>
+        <RouterProvider router={router} />
       </ToastProvider>
     </AuthProvider>
->>>>>>> cb472feb
   );
 };
 
